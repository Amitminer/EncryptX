//! EncryptX Backend - File Encryption API Server
//!
//! REST API for secure file encryption/decryption using Actix Web.
//! Supports both key-based and password-based encryption with AES-256-GCM.
//!
//! Endpoints:
//! - POST /encrypt: Encrypts uploaded file data
//! - POST /decrypt: Decrypts .xd file and returns original content
//! - GET /health: Server status and crypto info
//!
//! Security approach:
//! - AES-256-GCM for authenticated encryption (prevents tampering)
//! - Argon2id for password-based key derivation (GPU-resistant)
//! - Async processing to keep server responsive under load
//! - Memory-safe key handling with automatic cleanup
//! - Cryptographically secure random number generation

use actix_cors::Cors;
use actix_web::http::header::{CONTENT_DISPOSITION, CONTENT_TYPE};
use actix_web::web::Bytes;
use actix_web::{App, HttpRequest, HttpResponse, HttpServer, Responder, get, post};
use base64::{Engine as _, engine::general_purpose};
use clap::{Parser, Subcommand};
use rand::RngCore;
use rand::rngs::OsRng;
use zeroize::Zeroize;
use zstd::stream::{decode_all, encode_all};
pub mod cli;
pub mod crypto;

/// EncryptX Backend CLI
#[derive(Parser)]
#[command(author, version, about, long_about = None)]
struct Cli {
    #[command(subcommand)]
    command: Option<Commands>,
}

#[derive(Subcommand)]
enum Commands {
    /// Encrypt a file
    Encrypt {
        /// Path to the file to encrypt
        #[arg(long)]
        filename: String,
        /// Password to use for encryption (optional)
        #[arg(long)]
        pass: Option<String>,
        /// Key to use for encryption (base64, optional; if not provided, random key is generated)
        #[arg(long)]
        key: Option<String>,
    },
    /// Decrypt a file
    Decrypt {
        /// Path to the file to decrypt
        #[arg(long)]
        filename: String,
        /// Password to use for decryption (optional)
        #[arg(long)]
        pass: Option<String>,
        /// Key to use for decryption (base64, optional)
        #[arg(long)]
        key: Option<String>,
    },
}

/// Generates a cryptographically secure 256-bit encryption key.
/// Generates a cryptographically secure 256-bit (32-byte) random encryption key using the system's secure random number generator.
///
/// # Returns
/// A 32-byte array containing the generated encryption key.
///
/// # Panics
/// Panics if the system random number generator fails.
fn generate_secure_key() -> [u8; 32] {
    let mut key = [0u8; 32];
    OsRng
        .try_fill_bytes(&mut key)
        .expect("Failed to generate secure key");
    key
}

/// File encryption endpoint supporting both key-based and password-based modes.
/// Mode is determined by presence of x-password header.
#[post("/encrypt")]
/// Handles file encryption requests for the `/encrypt` endpoint.
///
/// Supports both password-based and key-based encryption modes, determined by the presence of the `x-password` header.
/// - **Password-based encryption:** Requires an `x-password` header and derives a key using Argon2id with a random 32-byte salt. The original filename can be specified via the `x-orig-filename` header.
/// - **Key-based encryption:** Uses a base64-encoded 256-bit key from the `x-enc-key` header, or generates a secure random key if not provided. The original filename can be specified via the `x-orig-filename` header.
///
/// # Returns
/// An encrypted file as a binary stream with appropriate headers, or an error response if encryption fails or headers are invalid.
async fn encrypt_file(req: HttpRequest, body: Bytes) -> impl Responder {
    // Compress the file bytes before encryption
    let compressed = match encode_all(&body[..], 3) {
        Ok(c) => c,
        Err(e) => {
            return HttpResponse::InternalServerError().body(format!("Compression error: {e}"));
        }
    };
    // Add a header byte to indicate compression (0x01)
    let mut compressed_with_flag = Vec::with_capacity(1 + compressed.len());
    compressed_with_flag.push(0x01);
    compressed_with_flag.extend_from_slice(&compressed);

    // Check for password-based encryption request
    if let Some(password_header) = req.headers().get("x-password") {
        let password = match password_header.to_str() {
            Ok(p) => p.to_string(), // Need owned String for async operation
            Err(_) => return HttpResponse::BadRequest().body("Invalid password header encoding"),
        };

        // Generate random 32-byte salt for Argon2 key derivation
        let mut salt = [0u8; 32];
        OsRng
            .try_fill_bytes(&mut salt)
            .expect("Failed to fill salt");

        let orig_name = req
            .headers()
            .get("x-orig-filename")
            .and_then(|v| v.to_str().ok())
            .unwrap_or("file.bin");

        println!("Encrypting file with password-based encryption: {orig_name}");

        // Use async encryption to avoid blocking the server thread
        match crypto::encrypt_with_password_async(
            &compressed_with_flag,
            password,
            orig_name,
            salt.to_vec(),
        )
        .await
        {
            Ok(encrypted) => HttpResponse::Ok()
                .insert_header((CONTENT_TYPE, "application/octet-stream"))
                .insert_header((CONTENT_DISPOSITION, "attachment; filename=\"encrypted.xd\""))
                .body(encrypted),
            Err(e) => HttpResponse::InternalServerError().body(format!("Encryption error: {e}")),
        }
    } else {
        // Key-based encryption mode
        let generate_and_log_key = || {
            let random_key = generate_secure_key();
            let key_b64_str = general_purpose::STANDARD.encode(random_key);
<<<<<<< HEAD
            println!("Generated random encryption key: {key_b64_str}");
=======
            println!("Generated random encryption key: {}", key_b64_str);
>>>>>>> 3b7eb7be
            random_key
        };

        let mut final_key = if let Some(val) = req.headers().get("x-enc-key") {
            let key_b64 = val.to_str().unwrap_or("");
            if key_b64.is_empty() {
                // No key provided, generate a secure random one
                generate_and_log_key()
            } else {
                // Decode provided base64 key
                match general_purpose::STANDARD.decode(key_b64) {
                    Ok(k) if k.len() == 32 => {
                        let mut arr = [0u8; 32];
                        arr.copy_from_slice(&k);
                        arr
                    }
                    Ok(k) => {
                        return HttpResponse::BadRequest().body(format!(
                            "Key is {} bytes after base64 decode, expected 32",
                            k.len()
                        ));
                    }
                    Err(e) => {
                        return HttpResponse::BadRequest()
                            .body(format!("Base64 decode error: {e}"));
                    }
                }
            }
        } else {
            // No key header at all, generate random key
            generate_and_log_key()
        };

        let orig_name = req
            .headers()
            .get("x-orig-filename")
            .and_then(|v| v.to_str().ok())
            .unwrap_or("file.bin");

        println!("Encrypting file with key-based encryption: {orig_name}");

        match crypto::encrypt_with_header(&compressed_with_flag, &final_key, orig_name) {
            Ok(encrypted) => {
                final_key.zeroize(); // Clear key from memory
                HttpResponse::Ok()
                    .insert_header((CONTENT_TYPE, "application/octet-stream"))
                    .insert_header((CONTENT_DISPOSITION, "attachment; filename=\"encrypted.xd\""))
                    .body(encrypted)
            }
            Err(e) => {
                final_key.zeroize();
                HttpResponse::InternalServerError().body(format!("Encryption error: {e}"))
            }
        }
    }
}

/// File decryption endpoint with automatic format detection.
/// Detects password vs key-based encryption and routes accordingly.
#[post("/decrypt")]
/// Handles file decryption requests for the `/decrypt` endpoint.
///
/// Supports both password-based and key-based decryption modes, determined by the presence of the `x-password` or `x-enc-key` headers. Returns the decrypted file as a binary stream with the original filename, or an appropriate HTTP error response if decryption fails.
async fn decrypt_file(req: HttpRequest, body: Bytes) -> impl Responder {
    // Check for password-based decryption request
    if let Some(password_header) = req.headers().get("x-password") {
        let password = match password_header.to_str() {
            Ok(p) => p.to_string(), // Need owned String for async operation
            Err(_) => return HttpResponse::BadRequest().body("Invalid password header encoding"),
        };

        // Use async decryption for Argon2 key derivation (CPU-intensive)
        match crypto::decrypt_with_password_async(&body, password).await {
            Ok((decrypted, filename)) => {
                // Check for compression flag
                if decrypted.first() == Some(&0x01) {
                    match decode_all(&decrypted[1..]) {
                        Ok(decompressed) => HttpResponse::Ok()
                            .insert_header((CONTENT_TYPE, "application/octet-stream"))
                            .insert_header((
                                CONTENT_DISPOSITION,
                                format!("attachment; filename=\"{filename}\""),
                            ))
                            .body(decompressed),
                        Err(e) => HttpResponse::InternalServerError()
                            .body(format!("Decompression error: {e}")),
                    }
                } else {
                    // No compression flag, return as is
                    HttpResponse::Ok()
                        .insert_header((CONTENT_TYPE, "application/octet-stream"))
                        .insert_header((
                            CONTENT_DISPOSITION,
                            format!("attachment; filename=\"{filename}\""),
                        ))
                        .body(decrypted)
                }
            }
            Err(e) => match e {
                crypto::CryptoError::WrongDecryptionMethod(msg) => {
                    HttpResponse::BadRequest().body(msg)
                }
                crypto::CryptoError::AuthenticationError => {
                    HttpResponse::Unauthorized().body("Wrong password or file is corrupt")
                }
                crypto::CryptoError::FormatError => HttpResponse::BadRequest()
                    .body("Invalid file format. The file may be corrupt or not a valid .xd file."),
                crypto::CryptoError::AsyncError(msg) => HttpResponse::InternalServerError()
                    .body(format!("Async processing error: {msg}")),
                _ => HttpResponse::InternalServerError().body(format!("Decryption error: {e}")),
            },
        }
    } else {
        // Key-based decryption mode
        let key_opt = match req.headers().get("x-enc-key") {
            Some(val) => {
                let key_b64 = val.to_str().unwrap_or("");
                match general_purpose::STANDARD.decode(key_b64) {
                    Ok(k) if k.len() == 32 => Some(k),
                    Ok(k) => {
                        return HttpResponse::BadRequest().body(format!(
                            "Key is {} bytes after base64 decode, expected 32",
                            k.len()
                        ));
                    }
                    Err(e) => {
                        return HttpResponse::BadRequest()
                            .body(format!("Base64 decode error: {e}"));
                    }
                }
            }
            None => None, // Will try to use embedded key from file header
        };

        let key_ref = key_opt.as_deref();
        match crypto::decrypt_with_header(&body, key_ref) {
            Ok((decrypted, filename)) => {
                // Check for compression flag
                if decrypted.first() == Some(&0x01) {
                    match decode_all(&decrypted[1..]) {
                        Ok(decompressed) => HttpResponse::Ok()
                            .insert_header((CONTENT_TYPE, "application/octet-stream"))
                            .insert_header((
                                CONTENT_DISPOSITION,
                                format!("attachment; filename=\"{filename}\""),
                            ))
                            .body(decompressed),
                        Err(e) => HttpResponse::InternalServerError()
                            .body(format!("Decompression error: {e}")),
                    }
                } else {
                    // No compression flag, return as is
                    HttpResponse::Ok()
                        .insert_header((CONTENT_TYPE, "application/octet-stream"))
                        .insert_header((
                            CONTENT_DISPOSITION,
                            format!("attachment; filename=\"{filename}\""),
                        ))
                        .body(decrypted)
                }
            }
            Err(e) => match e {
                crypto::CryptoError::WrongDecryptionMethod(msg) => {
                    HttpResponse::BadRequest().body(msg)
                }
                crypto::CryptoError::AuthenticationError => {
                    HttpResponse::Unauthorized().body("Wrong key or file is corrupt")
                }
                crypto::CryptoError::FormatError => HttpResponse::BadRequest()
                    .body("Invalid file format. The file may be corrupt or not a valid .xd file."),
                _ => HttpResponse::InternalServerError().body(format!("Decryption error: {e}")),
            },
        }
    }
}

/// Health check endpoint for monitoring and status verification.
/// Returns a simple message indicating the API is running.
#[get("/health")]
/// Returns a JSON response indicating server health status and cryptographic configuration.
///
/// The response includes the server status, the cryptographic algorithms in use, and whether asynchronous processing is enabled.
async fn health_check() -> impl Responder {
    HttpResponse::Ok().body("EncryptX backend server api is running")
}

/// Main server entry point with CORS configuration and request logging.
#[actix_web::main]
/// Starts the EncryptX backend server with Actix Web, configuring CORS, logging, and REST endpoints for file encryption, decryption, and health checks.
///
/// Loads environment variables, sets up allowed CORS origins, and binds the server to all interfaces on port 8080. Supports large file uploads and logs all incoming requests.
///
/// # Returns
/// An I/O result indicating the success or failure of the server startup.
async fn main() -> std::io::Result<()> {
    #[cfg(feature = "dhat-heap")]
    let _profiler = dhat::Profiler::new_heap();
    dotenvy::dotenv().ok();
    if cli::run_cli().await? {
        return Ok(());
    }
    println!("Starting EncryptX Backend Server...");
    println!("Listening on http://127.0.0.1:8080");
    HttpServer::new(|| {
        let allowed_origins = std::env::var("ALLOWED_ORIGIN")
            .unwrap_or_else(|_| "http://localhost:3000".to_string())
            .split(',')
            .map(|s| s.trim().to_string())
            .collect::<Vec<_>>();
        App::new()
            .app_data(actix_web::web::PayloadConfig::new(1024 * 1024 * 1024)) // 1GB max file size
            .wrap({
                let mut cors = Cors::default();
                for origin in &allowed_origins {
                    cors = cors.allowed_origin(origin);
                }
                cors.allowed_methods(vec!["POST", "GET"])
                    .allowed_headers(vec![
                        "x-enc-key",
                        "x-password",
                        "x-orig-filename",
                        "content-type",
                    ])
                    .send_wildcard()
                    .expose_headers(vec!["Content-Disposition"])
                    .supports_credentials()
            })
            .wrap(
                actix_web::middleware::Logger::default(), // Log all requests
            )
            .service(encrypt_file)
            .service(decrypt_file)
            .service(health_check)
    })
    .bind(("0.0.0.0", 8080))?
    .run()
    .await
}<|MERGE_RESOLUTION|>--- conflicted
+++ resolved
@@ -145,11 +145,9 @@
         let generate_and_log_key = || {
             let random_key = generate_secure_key();
             let key_b64_str = general_purpose::STANDARD.encode(random_key);
-<<<<<<< HEAD
+            println!("Generated random encryption key: {}", key_b64_str);
+            let key_b64_str = general_purpose::STANDARD.encode(random_key);
             println!("Generated random encryption key: {key_b64_str}");
-=======
-            println!("Generated random encryption key: {}", key_b64_str);
->>>>>>> 3b7eb7be
             random_key
         };
 
@@ -387,4 +385,4 @@
     .bind(("0.0.0.0", 8080))?
     .run()
     .await
-}+}
